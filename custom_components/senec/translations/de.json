--- conflicted
+++ resolved
@@ -1,5 +1,4 @@
 {
-<<<<<<< HEAD
   "selector": {
     "stype": {
       "options": {
@@ -9,44 +8,6 @@
         "systype_webapi": "WEB.API: mein-senec.de Portal (für alle SENEC.Home Varianten einsetzbar)",
         "systype_invertv3": "Interner im SENEC.Home V3 hybrid/hybrid duo verbauter Wechselrichter"
       }
-=======
-    "selector": {
-        "stype": {
-            "options": {
-                "systype_senecv4": "SENEC.Home V4/SENEC.Home V4 hybrid",
-                "systype_senecv3": "SENEC.Home V3 hybrid/SENEC.Home V3 hybrid duo",
-                "systype_senecv2": "SENEC.Home V2.1 oder älteres System",
-                "systype_webapi": "WEB.API: mein-senec.de Portal (für alle SENEC.Home Varianten einsetzbar)",
-                "systype_invertv3": "Interner im SENEC.Home V3 hybrid/hybrid duo verbauter Wechselrichter"
-            }
-        },
-        "smode": {
-            "options": {
-                "mode_web": "WEB-API: Zugriff über die https://mein-senec.de/ WebAPI",
-                "mode_local": "LAN: direkter Zugriff über das LAN (IP deines SENEC.Home oder des Wechselrichters)"
-            }
-        },
-        "master_plant_number":{
-            "options": {
-                "auto": "Automatische Erkennung (default)",
-                "0": "Anlagennummer 0",
-                "1": "Anlagennummer 1",
-                "2": "Anlagennummer 2",
-                "3": "Anlagennummer 3",
-                "4": "Anlagennummer 4",
-                "5": "Anlagennummer 5",
-                "6": "Anlagennummer 6",
-                "7": "Anlagennummer 7"
-            }
-        },
-        "set_peakshaving_mode_options":{
-            "options": {
-                "DEACTIVATED":"Deaktiviert",
-                "MANUAL":"Manuell",
-                "AUTO":"Automatisch"
-            }
-        }
->>>>>>> fa3b52b3
     },
     "smode": {
       "options": {
@@ -66,6 +27,13 @@
         "6": "Anlagennummer 6",
         "7": "Anlagennummer 7"
       }
+    },
+    "set_peakshaving_mode_options": {
+      "options": {
+        "DEACTIVATED": "Deaktiviert",
+        "MANUAL": "Manuell",
+        "AUTO": "Automatisch"
+      }
     }
   },
   "config": {
@@ -91,7 +59,6 @@
           "host": "IP oder Hostname des SENEC.Home V3 Systems bzw des Inverters",
           "scan_interval": "Aktualisierungsintervall in Sekunden"
         }
-<<<<<<< HEAD
       },
       "websetup": {
         "description": "Bitte gib Deine mein-senec.de-Zugangsdaten ein, um Home Assistant mit Deinem mein-senec.de-Konto zu verbinden.\n\n\nBitte beachte, dass dies derzeit die einzige Option für SENEC.Home V4-Besitzer ist Daten in Home Assistent einzubinden!\n\n\nWenn Du Hilfe benötigst, findest du sie hier: https://github.com/marq24/ha-senec-v3",
@@ -130,6 +97,26 @@
       }
     }
   },
+  "services": {
+    "set_peakshaving": {
+      "name": "Set Peak Shaving",
+      "description": "Setzt den Peak Shaving Modus, das Batterie-Limit und die Endzeit.",
+      "fields": {
+        "mode": {
+          "name": "Peak Shaving Modus",
+          "description": "Deaktiviert = Peak Shaving ist deaktiviert, Manuell = Du kannst selber die Parameter setzen (Baterie-Limit, Endzeit), Automatisch = Peak Shaving ist im automatischen Modus. Im automatischen Modus werden die Eingaben der Felder Battery-Limit und Endzeit ignoriert."
+        },
+        "capacity": {
+          "name": "Batterie-Limit",
+          "description": "Begrenzt vorübergehend die Kapazität des Batteriespeichers, sodass die verbleibende Kapazität für eventuelle Verluste aufgrund der Einspeisebegrenzung genutzt werden kann."
+        },
+        "end_time": {
+          "name": "Endzeit",
+          "description": "Tageszeit, zu der das Batterie-Limit bzw. die Kapazitätsbegrenzung wieder abgeschaltet werden soll."
+        }
+      }
+    }
+  },
   "entity": {
     "sensor": {
       "spare_capacity": {
@@ -834,28 +821,6 @@
       "wallbox_4_set_icmax": {
         "name": "Wallbox IV set ICMAX"
       }
-=======
-    },
-    "services": {
-        "set_peakshaving": {
-            "name": "Set Peak Shaving",
-            "description":"Setzt den Peak Shaving Modus, das Batterie-Limit und die Endzeit.",
-            "fields": {
-                "mode":{
-                    "name":"Peak Shaving Modus",
-                    "description":"Deaktiviert = Peak Shaving ist deaktiviert, Manuell = Du kannst selber die Parameter setzen (Baterie-Limit, Endzeit), Automatisch = Peak Shaving ist im automatischen Modus. Im automatischen Modus werden die Eingaben der Felder Battery-Limit und Endzeit ignoriert."
-                },
-                "capacity":{
-                    "name":"Batterie-Limit",
-                    "description":"Begrenzt vorübergehend die Kapazität des Batteriespeichers, sodass die verbleibende Kapazität für eventuelle Verluste aufgrund der Einspeisebegrenzung genutzt werden kann."
-                },                
-                "end_time":{
-                    "name":"Endzeit",
-                    "description":"Tageszeit, zu der das Batterie-Limit bzw. die Kapazitätsbegrenzung wieder abgeschaltet werden soll."
-                }                
-            }
-        }
->>>>>>> fa3b52b3
     }
   }
 }